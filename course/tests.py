--- conflicted
+++ resolved
@@ -305,7 +305,6 @@
         self._delete_course_helper(status.HTTP_403_FORBIDDEN, "Course 19", 3, "S")
         self.logout()
 
-<<<<<<< HEAD
     def _list_tas_non_tas_helper(self, status_code, course_id, tas=False):
         """Helper function for `test_list_non_tas()` and `test_list_tas()`.
 
@@ -453,7 +452,7 @@
         self.login(**stu_cred)
         self._ta_permission_helper(status.HTTP_403_FORBIDDEN, "true")
         self.logout()
-=======
+
     def test_bulk_register_into_course(self):
 
         file = os.path.join(settings.BASE_DIR, "main/test_data", "test.csv")
@@ -472,7 +471,6 @@
             shutil.rmtree(settings.MEDIA_ROOT)
         except OSError:
             pass
->>>>>>> 695abd27
 
 
 class CourseHistoryViewSetTest(APITestCase):
