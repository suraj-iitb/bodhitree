--- conflicted
+++ resolved
@@ -215,7 +215,6 @@
         """
         return self._delete(request, pk)
 
-<<<<<<< HEAD
     @action(detail=True, methods=["GET"], permission_classes=[StrictIsInstructorOrTA])
     def list_non_tas(self, request, pk):
         """Lists the non tas in the course with id as pk.
@@ -303,7 +302,7 @@
                 course_history.role = "S"
                 course_history.save()
             return Response(status.HTTP_200_OK)
-=======
+
     def _store_file(self, request, course):
         """Helper function to store the attached file in the server.
 
@@ -537,7 +536,6 @@
         enrollment_stats["new_enrollments_count"] = len(new_enrollment_list)
 
         return self._handle_message(enrollment_stats)
->>>>>>> 695abd27
 
 
 class CourseHistoryViewSet(
